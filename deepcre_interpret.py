--- conflicted
+++ resolved
@@ -192,7 +192,6 @@
 
     ignore_small_genes_flag = args.ignore_small_genes.lower() == "yes"
 
-<<<<<<< HEAD
     failed_trainings = []
     for i, (genome, gtf, tpm_counts, output_name, chromosomes_file) in enumerate(data.values):
         try:
@@ -209,16 +208,7 @@
     
 
     result_summary(failed_trainings=failed_trainings, input_length=len(data), script=get_filename_from_path(__file__))
-=======
-    for genome, gtf, tpm_counts, output_name, chromosomes_file in data.values:
-        chromosomes = pd.read_csv(filepath_or_buffer=f'genome/{chromosomes_file}', header=None).values.ravel().tolist()
-        results = extract_scores(genome_file_name=genome, annotation_file_name=gtf, tpm_counts_file_name=tpm_counts, upstream=1000, downstream=500,
-                    chromosome_list=chromosomes, ignore_small_genes=ignore_small_genes_flag,
-                    output_name=output_name, model_case=args.model_case)
-        shap_actual_scores, shap_hypothetical_scores, one_hots_seqs, gene_ids_seqs, pred_seqs = results
-        save_results(shap_actual_scores=shap_actual_scores, shap_hypothetical_scores=shap_hypothetical_scores,
-                     output_name=output_name, gene_ids_seqs=gene_ids_seqs, preds_seqs=pred_seqs, one_hot_seqs=one_hots_seqs)
->>>>>>> 92c5d1d7
+
 
 if __name__ == "__main__":
     main()