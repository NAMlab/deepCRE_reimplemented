--- conflicted
+++ resolved
@@ -683,11 +683,7 @@
             raise e
         except Exception as e:
             print(e)
-<<<<<<< HEAD
-            failed_trainings.append((gen_info["output_name"], i, e))
-=======
             failed_trainings.append((run_info.general_info["output_name"], i, e))
->>>>>>> 89a41fa7
     result_summary(failed_trainings=failed_trainings, input_length=input_length, script=get_filename_from_path(__file__))
 
 
