--- conflicted
+++ resolved
@@ -104,13 +104,8 @@
     for genome, gtf, tpm_counts, output_name, chromosomes_file in data.values:
         chromosomes = pd.read_csv(filepath_or_buffer=f'genome/{chromosomes_file}', header=None).values.ravel().tolist()
         generate_motifs(genome=genome, annot=gtf, tpm_targets=tpm_counts, upstream=1000, downstream=500,
-<<<<<<< HEAD
                         ignore_small_genes=ignore_small_genes, output_name=output_name,
-                        model_case=args.model_case, chromosome_list=chromosomes)
-=======
-                        ignore_small_genes=args.ignore_small_genes, output_name=output_name,
                         model_case=args.model_case, chromosome_list=chromosomes, train_val_split=args.train_val_split)
->>>>>>> f1bab736
 
 
 if __name__ == "__main__":
