import argparse
import os
from typing import Any, Dict, List, Tuple
from tensorflow.keras.models import load_model #type:ignore
import pandas as pd
<<<<<<< HEAD
import re
from pyfaidx import Fasta 

from utils import get_filename_from_path, get_time_stamp, load_input_files, one_hot_encode, make_absolute_path, load_annotation_msr
from train_models import extract_genes


def find_newest_model_path(output_name: str, model_case: str, val_chromosome: str = "", model_path: str = "") -> Dict[str, str]:
    """finds path to newest model fitting the given parameters

    Args:
        output_name (str): output name the was used for model training
        val_chromosome (str): validation chromosome of the model. If it is not given, all models regardless of the val_chromosome will be returned
        model_case (str): SSR, SSC or MSR for the model to be loaded
        model_path (str): path to the directory where models are stored. used for testing, probably not really stable

    Raises:
        ValueError: raises an error if no fitting model is found

    Returns:
        List[str]: List of path to the newest model fitting the given parameters for a single chromosome, or all fitting models if chromosome is ommitted.
    """
    if model_path == "":
        path_to_models = make_absolute_path("saved_models", start_file=__file__)
    else:
        path_to_models = make_absolute_path(model_path, start_file=__file__)
    # ^ and $ mark start and end of a string. \d singnifies any digit. \d+ means a sequence of digits with at least length 1
    # more detailed explanation at https://regex101.com/, put in "^ara_(\d+)_ssr_\d+_\d+\.h5$"
    
    if val_chromosome == "":
        regex_string = f"^{output_name}_(.+)_{model_case}_train_ssr_models_\d+_\d+\.h5$"                                                                    #type:ignore
    else:
        regex_string = f"^{output_name}_{val_chromosome}_{model_case}_train_ssr_models_\d+_\d+\.h5$"                                                        #type:ignore
        
    if model_case.lower() == "msr": 
        regex_string = f"^{output_name}_model_{model_case}_train_ssr_models_\d+_\d+\.h5$"     # specific for now
      

    regex = re.compile(regex_string)
    #print(regex)
    candidate_models = [model for model in os.listdir(path_to_models)]
    fitting_models = {}
    for candidate in candidate_models:
        match = regex.match(candidate)

        if match:
            # group 1 is the "(.+)" part of the regex, so the name of the validation chromosome for the model
            if model_case.lower() == "msr":
                chromosome = "model"
            elif val_chromosome:
                chromosome = val_chromosome
            else:
                chromosome = match.group(1)
            if chromosome in fitting_models:
                fitting_models[chromosome].append(candidate)
            else:
                fitting_models[chromosome] = [candidate]

    if not fitting_models:
        raise ValueError(f"no trained models fitting the given parameters (output_name: '{output_name}', val_chromosome: '{val_chromosome}', model_case: '{model_case}') were found! Consider training models first (train_models.py)")
    for chromosome, models in fitting_models.items():
        # models per chromosome only differ in the time stamp. So if sorted, the last model will be the most recently trained
        models.sort()
        fitting_models[chromosome] = os.path.join(path_to_models, models[-1])


    return fitting_models


def predict_self(extragenic, intragenic, val_chromosome, output_name, model_case, extracted_genes, train_val_split):

    if train_val_split.lower() == 'yes':
        val_chromosome = "1|2|3" 
        
    if model_case.lower() == "msr":
        # Combine data from all chromosomes
        x,y,gene_ids = [], [],[]
        for chrom, tuple_ in extracted_genes.items():
            if tuple_:  
                x_chrom, y_chrom, gene_ids_chrom = tuple_
                x.extend(x_chrom)  
                y.extend(y_chrom)
                gene_ids.extend(gene_ids_chrom)
        # Convert lists to arrays
        x = np.array(x)
        y = np.array(y)
        gene_ids = np.array(gene_ids)

        newest_model_paths = find_newest_model_path(output_name=output_name, model_case=model_case)
        model = load_model(newest_model_paths["model"])
        #print(f"Trying to load model from: {newest_model_paths}")

    else:
=======

from utils import get_filename_from_path, get_time_stamp, load_input_files, one_hot_encode, make_absolute_path, result_summary
from train_ssr_models import extract_genes, find_newest_model_path


def predict_self(extragenic, intragenic, val_chromosome, output_name, model_case, extracted_genes, train_val_split):

    if train_val_split.lower() == 'yes':
        val_chromosome = "1|2|3" 
        
    if model_case.lower() == "msr":
        # Combine data from all chromosomes
        x,y,gene_ids = [], [],[]
        for chrom, tuple_ in extracted_genes.items():
            if tuple_:  
                x_chrom, y_chrom, gene_ids_chrom = tuple_
                x.extend(x_chrom)  
                y.extend(y_chrom)
                gene_ids.extend(gene_ids_chrom)
        # Convert lists to arrays
        x = np.array(x)
        y = np.array(y)
        gene_ids = np.array(gene_ids)

        newest_model_paths = find_newest_model_path(output_name=output_name, model_case=model_case)
        model = load_model(newest_model_paths["model"])
        #print(f"Trying to load model from: {newest_model_paths}")

    else:
>>>>>>> 3f499081
        # Handle specific chromosome
        x, y, gene_ids = extracted_genes[str(val_chromosome)]
        newest_model_paths = find_newest_model_path(output_name=output_name, val_chromosome=val_chromosome, model_case=model_case)
        model = load_model(newest_model_paths[val_chromosome])

    # Masking
    x[:, extragenic:extragenic + 3, :] = 0                                                                                                  #type:ignore
    x[:, extragenic + (intragenic * 2) + 17:extragenic + (intragenic * 2) + 20, :] = 0                                                      #type:ignore

    
    pred_probs = model.predict(x).ravel()
    return x, y, pred_probs, gene_ids, model


def parse_args():
    parser = argparse.ArgumentParser(
                        prog='deepCRE',
                        description="This script performs the deepCRE prediction. We assume you have the following three" + 
                        "directories:tmp_counts (contains your counts files), genome (contains the genome fasta files), gene_models (contains the gtf files)")

    parser.add_argument('--input', "-i", 
                        help="""For model case SSR/SSC: This is a six column csv file with entries: species, genome, gtf, tpm, output name, number of chromosomes and pickle_key. \n 
                        For model case MSR: This is a five column csv file with entries: species, genome, gtf, tpm, output name.""", required=True)
    parser.add_argument('--model_case', help="Can be SSC, SSR or MSR", required=True, choices=["msr", "ssr", "ssc", "both"])
    parser.add_argument('--ignore_small_genes', help="Ignore small genes, can be yes or no", required=False, choices=["yes", "no"], default="yes")
    parser.add_argument('--train_val_split', help="For SSR /SSC training: Creates a training/validation dataset with 80%/20% of genes, can be yes or no", required=False, choices=["yes", "no"], default="no")

    args = parser.parse_args()
    return args


def main():
    args = parse_args()
    model_case = args.model_case 

    dtypes = {0: str, 1: str, 2: str, 3: str, 4: str, 5: str, 6: str} if model_case.lower() == "msr" else {0: str, 1: str, 2: str, 3: str, 4: str, 5: str}
    names = ['specie','genome', 'gtf', 'tpm', 'output'] if model_case.lower() == "msr" else ['genome', 'gtf', 'tpm', 'output', 'chroms']
    data = pd.read_csv(args.input, sep=',', header=None, dtype=dtypes, names = names)
    expected_columns = len(names)

    print(data.head())
    if data.shape[1] != expected_columns:
        raise Exception("Input file incorrect. Your input file must contain 7 columns and must be .csv")
    

    folder_name = make_absolute_path('results', 'predictions', start_file=__file__)
    if not os.path.exists(folder_name):
        os.makedirs(folder_name)
    file_name = get_filename_from_path(__file__)

       
    
    if model_case.lower() == "msr":
        naming = "_".join([specie[:3] for specie in data['specie'].unique()])
        input_filename = args.input.split('.')[0] 

        genome_path = make_absolute_path("genome", f"genome_{naming}.fa", start_file=__file__)     
        tpm_path = make_absolute_path("tpm_counts", f"tpm_{naming}_{input_filename}.csv", start_file=__file__) 
        annotation_path = make_absolute_path("gene_models", f"gtf_{naming}.csv", start_file=__file__)  
        
        genome = Fasta(filename=genome_path, as_raw=True, read_ahead=10000, sequence_always_upper=True)
        tpms = pd.read_csv(filepath_or_buffer=tpm_path, sep=',')
        tpms.set_index('gene_id', inplace=True)
        annotation = load_annotation_msr(annotation_path)
        extragenic = 1000
        intragenic = 500
        ignore_small_genes = args.ignore_small_genes.lower() == "yes"
        train_val_split=args.train_val_split

        #for specie, genome_file_name, annotation_file_name, tpm_counts_file_name, output_name, chromosome_file,_  in data.values:
        for specie in data['specie'].unique():                                                                     # use this 
            test_specie = data.copy()
            test_specie = test_specie[test_specie['specie'] == specie]
            train_specie = data.copy()
            train_specie = train_specie[train_specie['specie'] != specie]

            output_name = test_specie['output'].values[0]
            chrom = ""

            true_targets, preds, genes = [], [], []
            
            extracted_genes = extract_genes(genome=genome, annotation=annotation, extragenic=extragenic, intragenic=intragenic, model_case=args.model_case,ignore_small_genes=ignore_small_genes, train_val_split=train_val_split, tpms=tpms, target_chromosomes=())

            # one predcition per model 
            print(f"Predicting for: {output_name}")
            _, y, pred_probs, gene_ids, _ = predict_self(extragenic=extragenic, intragenic=intragenic, val_chromosome=str(chrom), output_name=output_name,
                                                    model_case=args.model_case, extracted_genes=extracted_genes, train_val_split=train_val_split)
            true_targets.extend(y)
            preds.extend(pred_probs)
            genes.extend(gene_ids)

            result = pd.DataFrame({'true_targets': true_targets, 'pred_probs': preds, 'genes': genes})
            print(result.head())
            output_location = os.path.join(folder_name, f'{output_name}_MSR_{file_name}_{get_time_stamp()}.csv')
            result.to_csv(output_location, index=False)

    
    if model_case.lower() in ["ssr", "ssc"]:
    # og ssr case 
        for genome_file_name, annotation_file_name, tpm_counts_file_name, output_name, chromosome_file in data.values:
            true_targets, preds, genes = [], [], []
            loaded_input_files = load_input_files(genome_file_name=genome_file_name, annotation_file_name=annotation_file_name, tpm_counts_file_name=tpm_counts_file_name)
            genome = loaded_input_files["genome"]
            annotation = loaded_input_files["annotation"]
            tpms = loaded_input_files["tpms"]
            extragenic = 1000
            intragenic = 500
            ignore_small_genes = args.ignore_small_genes.lower() == "yes"
            train_val_split=args.train_val_split
            chromosomes = pd.read_csv(filepath_or_buffer=f'genome/{chromosome_file}', header=None).values.ravel().tolist()
            
            extracted_genes = extract_genes(genome=genome, annotation=annotation, extragenic=extragenic, intragenic=intragenic, ignore_small_genes=ignore_small_genes, train_val_split=train_val_split, tpms=tpms, target_chromosomes=(), model_case=args.model_case.lower())

            for chrom in chromosomes:
                _, y, pred_probs, gene_ids, _ = predict_self(extragenic=extragenic, intragenic=intragenic, val_chromosome=str(chrom), output_name=output_name,
                                                        model_case=args.model_case, extracted_genes=extracted_genes, train_val_split=train_val_split)
                true_targets.extend(y)
                preds.extend(pred_probs)
                genes.extend(gene_ids)

            result = pd.DataFrame({'true_targets': true_targets, 'pred_probs': preds, 'genes': genes})
            print(result.head())
            output_location = os.path.join(folder_name, f'{output_name}_{file_name}_{get_time_stamp()}.csv')
            result.to_csv(output_location, index=False)


if __name__ == "__main__":
    main()<|MERGE_RESOLUTION|>--- conflicted
+++ resolved
@@ -3,102 +3,6 @@
 from typing import Any, Dict, List, Tuple
 from tensorflow.keras.models import load_model #type:ignore
 import pandas as pd
-<<<<<<< HEAD
-import re
-from pyfaidx import Fasta 
-
-from utils import get_filename_from_path, get_time_stamp, load_input_files, one_hot_encode, make_absolute_path, load_annotation_msr
-from train_models import extract_genes
-
-
-def find_newest_model_path(output_name: str, model_case: str, val_chromosome: str = "", model_path: str = "") -> Dict[str, str]:
-    """finds path to newest model fitting the given parameters
-
-    Args:
-        output_name (str): output name the was used for model training
-        val_chromosome (str): validation chromosome of the model. If it is not given, all models regardless of the val_chromosome will be returned
-        model_case (str): SSR, SSC or MSR for the model to be loaded
-        model_path (str): path to the directory where models are stored. used for testing, probably not really stable
-
-    Raises:
-        ValueError: raises an error if no fitting model is found
-
-    Returns:
-        List[str]: List of path to the newest model fitting the given parameters for a single chromosome, or all fitting models if chromosome is ommitted.
-    """
-    if model_path == "":
-        path_to_models = make_absolute_path("saved_models", start_file=__file__)
-    else:
-        path_to_models = make_absolute_path(model_path, start_file=__file__)
-    # ^ and $ mark start and end of a string. \d singnifies any digit. \d+ means a sequence of digits with at least length 1
-    # more detailed explanation at https://regex101.com/, put in "^ara_(\d+)_ssr_\d+_\d+\.h5$"
-    
-    if val_chromosome == "":
-        regex_string = f"^{output_name}_(.+)_{model_case}_train_ssr_models_\d+_\d+\.h5$"                                                                    #type:ignore
-    else:
-        regex_string = f"^{output_name}_{val_chromosome}_{model_case}_train_ssr_models_\d+_\d+\.h5$"                                                        #type:ignore
-        
-    if model_case.lower() == "msr": 
-        regex_string = f"^{output_name}_model_{model_case}_train_ssr_models_\d+_\d+\.h5$"     # specific for now
-      
-
-    regex = re.compile(regex_string)
-    #print(regex)
-    candidate_models = [model for model in os.listdir(path_to_models)]
-    fitting_models = {}
-    for candidate in candidate_models:
-        match = regex.match(candidate)
-
-        if match:
-            # group 1 is the "(.+)" part of the regex, so the name of the validation chromosome for the model
-            if model_case.lower() == "msr":
-                chromosome = "model"
-            elif val_chromosome:
-                chromosome = val_chromosome
-            else:
-                chromosome = match.group(1)
-            if chromosome in fitting_models:
-                fitting_models[chromosome].append(candidate)
-            else:
-                fitting_models[chromosome] = [candidate]
-
-    if not fitting_models:
-        raise ValueError(f"no trained models fitting the given parameters (output_name: '{output_name}', val_chromosome: '{val_chromosome}', model_case: '{model_case}') were found! Consider training models first (train_models.py)")
-    for chromosome, models in fitting_models.items():
-        # models per chromosome only differ in the time stamp. So if sorted, the last model will be the most recently trained
-        models.sort()
-        fitting_models[chromosome] = os.path.join(path_to_models, models[-1])
-
-
-    return fitting_models
-
-
-def predict_self(extragenic, intragenic, val_chromosome, output_name, model_case, extracted_genes, train_val_split):
-
-    if train_val_split.lower() == 'yes':
-        val_chromosome = "1|2|3" 
-        
-    if model_case.lower() == "msr":
-        # Combine data from all chromosomes
-        x,y,gene_ids = [], [],[]
-        for chrom, tuple_ in extracted_genes.items():
-            if tuple_:  
-                x_chrom, y_chrom, gene_ids_chrom = tuple_
-                x.extend(x_chrom)  
-                y.extend(y_chrom)
-                gene_ids.extend(gene_ids_chrom)
-        # Convert lists to arrays
-        x = np.array(x)
-        y = np.array(y)
-        gene_ids = np.array(gene_ids)
-
-        newest_model_paths = find_newest_model_path(output_name=output_name, model_case=model_case)
-        model = load_model(newest_model_paths["model"])
-        #print(f"Trying to load model from: {newest_model_paths}")
-
-    else:
-=======
-
 from utils import get_filename_from_path, get_time_stamp, load_input_files, one_hot_encode, make_absolute_path, result_summary
 from train_ssr_models import extract_genes, find_newest_model_path
 
@@ -127,7 +31,6 @@
         #print(f"Trying to load model from: {newest_model_paths}")
 
     else:
->>>>>>> 3f499081
         # Handle specific chromosome
         x, y, gene_ids = extracted_genes[str(val_chromosome)]
         newest_model_paths = find_newest_model_path(output_name=output_name, val_chromosome=val_chromosome, model_case=model_case)
