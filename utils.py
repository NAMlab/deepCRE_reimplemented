--- conflicted
+++ resolved
@@ -63,7 +63,6 @@
         gene_model = gene_model[gene_model['Feature'] == 'gene']
         gene_model = gene_model[['Chromosome', 'Start', 'End', 'Strand', 'ID']]
 
-<<<<<<< HEAD
     return gene_model
 
 
@@ -99,43 +98,6 @@
     return gene_model
 
 
-=======
-    return gene_model
-
-
-# Function for reading and adapting the concatenated gtf file for MSR training
-def load_annotation_msr(annotation_path):
-    gene_model = pd.read_csv(annotation_path, header=None, sep="\s+")
-
-    expected_columns = ['species', 'Chromosome', 'Start', 'End', 'Strand', 'gene_id']
-    dtypes = {
-        'species': 'category',
-        'Chromosome': 'str', 
-        'Start': 'int32',
-        'End': 'int32',
-        'Strand': 'category',
-        'gene_id': 'str'
-        }
-    
-    if gene_model.shape[1] != len(expected_columns):
-        raise ValueError(f"CSV file must contain exactly {len(expected_columns)} columns.")
-    gene_model.columns = expected_columns
-    #gene_model['gene_id'] = gene_model['gene_id'].str.split(':').str[1]
-
-    # Check if Chromosome is a single number and modify accordingly, same naming change in fasta
-    for index, row in gene_model.iterrows():
-        if row['Chromosome'].isdigit():  # Check if Chromosome is a number
-            species_abbr = row['species'][:3]  # Get the first 3 letters of the species
-            gene_model.at[index, 'Chromosome'] = f"{row['Chromosome']}{species_abbr}"  # Concatenate
-
-    # Remove rows where 'Chromosome' contains 'Mt' or 'Pt'
-    gene_model = gene_model[~gene_model['Chromosome'].str.contains('Mt|Pt|^scaffold', na=False)]
-
-    
-    return gene_model
-
-
->>>>>>> 3f499081
 # Funciton for MSR training: concatenating tpm/fast/gtf file for all species. 
 # Only done once if the exact same pickle_ids and species order is trained again.
 def combine_files(data, file_type, file_extension, output_dir, file_key, input_filename=None, load_func=None): 
